# An Informal Description of the Security Model of VoteTracker+

## 1) Terminology

For definitions and technical terms, please refer to the [NIST Glossary](https://pages.nist.gov/ElectionGlossary/)

## 2) What does this page cover?

This page describes a high-level summary of the security model, [cryptographic protocols](https://en.wikipedia.org/wiki/Cryptographic_protocol), and [attack surfaces](https://en.wikipedia.org/wiki/Attack_surface) presented by VoteTracker+.  For ease of understanding, this information is divided five domains:

- Data-at-Rest domain
- Data-Remote-Update domain
- Data-Remote-Motion domain
- Data-Local-Motion domain
- Data-Local-Update domain

<<<<<<< HEAD
These domains are overlapping, which is not considered a bad thing since failing to consider a security aspect is worse then considering it multiple times from different points of view.  For example, to update the VoteTracker+ (VTP) repositories hosted by a VTP service somewhere, both Data-Remote-Update and Data-Remote-Motion security concerns and attack surfaces need to be considered.

## 3) What does this page not cover?

Lots.  This page is a selective slice of the VTP workflows from a security and cryptographic point of view, covering the general high level security models, cryptographic protocols, and attack surfaces.  Other pages describe the various technologies, workflow descriptions, and User eXperiences that comprise VTP.
=======
These domains are overlapping, which is not considered a bad thing since failing to consider a security aspect is worse then considering it multiple times from different points of view.  For example, to update the VoteTracker+ repositories hosted by a VTP service somewhere, both Data-Remote-Update and Data-Remote-Motion security concerns and attack surfaces need to be considered.

## 3) What does this page not cover?

Lots.  This page is a selective slice of the VoteTracker+ workflows from a security and cryptographic point of view, covering the general high level security models, cryptographic protocols, and attack surfaces.  Other pages describe the various technologies, workflow descriptions, and User eXperiences that comprise VTP.
>>>>>>> e7642a01

## 4) VoteTracker+ is not introducing a new cryptographic protocol

<<<<<<< HEAD
VTP is not introducing a new cryptographic protocol, such as for example [ElectionGuard](https://www.electionguard.vote/) introducing homomorphic encryption.  New cryptographic protocols need not to be designed, vetted, and built.  VTP leverages already in-play and existing cryptographic protocols for all five security domains.  On the other hand VTP does add at the VTP application level, which is on top of third-party applications that are built on already vetted cryptographic protocols such as [PKI](https://en.wikipedia.org/wiki/Public_key_infrastructure) and [PGP](https://en.wikipedia.org/wiki/Pretty_Good_Privacy), additional security features such as [2FA](https://en.wikipedia.org/wiki/Multi-factor_authentication) as a way to increase tamper-resistance and to add greater resistance to accidental corruption and adversarial attacks.

However, one aspect of VTP is that an 8"x11" sheet of standard printer paper is printed with 100 (TBD) rows of [cast vote record](https://pages.nist.gov/ElectionGlossary/#cast-vote-record) [SHA-256](https://en.wikipedia.org/wiki/SHA-2) digests of which 99 are randomly selected from random ballots.  VTP also records the cast vote records into the Git based [Merkle Tree](https://en.wikipedia.org/wiki/Merkle_tree) in random order.  Both instances of this randomization neet to be cryptographically vetted.
=======
VoteTracker+ is not introducing a new cryptographic protocol, such as for example when  [ElectionGuard](https://www.electionguard.vote/) introduces homomorphic encryption.  New cryptographic protocols need to designed, vetted, and built.  VTP leverages already in-play and existing cryptographic protocols for all five security domains.  On the other hand VTP does add at the VTP application level, which is on top of third-party applications that are built on already vetted cryptographic protocols such as [PKI](https://en.wikipedia.org/wiki/Public_key_infrastructure) and [PGP](https://en.wikipedia.org/wiki/Pretty_Good_Privacy), additional security features such as [2FA](https://en.wikipedia.org/wiki/Multi-factor_authentication) as a way to increase tamper-resistance and to add greater resistance to accidental corruption and adversarial attacks.

However, one aspect of VoteTracker+ is that a 8"x11" sheet of standard printer paper is printed with 100 (TBD) rows of [cast vote record](https://pages.nist.gov/ElectionGlossary/#cast-vote-record) [SHA-256](https://en.wikipedia.org/wiki/SHA-2) digests of which 99 are randomly selected from random ballots.  VTP also records the cast vote records into the Git based [Merkle Tree](https://en.wikipedia.org/wiki/Merkle_tree) in random order.  Both instances of this randomization neet to be cryptographical vetted.
>>>>>>> e7642a01

Note that there are no private keys associate with the public keys printed on the ballot acknowledgement nor contained throughout the VTP ballot and voter_ID repositories.  The only private keys contained or active in a VTP election are those public and private keys employed to set TLS connections and PGP and additional 2FA channels.  There are also private keys used to create and manage the CA chain used to administer an election as well as those to manage and operate the GitHub VTP servers, etc.

<<<<<<< HEAD
## 5) The VTP Attack Surface - a Decomposition into Five Domains

### 5a) Data-at-Rest

VTP leverages [Git](https://git-scm.com/) as the [Merkle Tree](https://en.wikipedia.org/wiki/Merkle_tree) engine in which to store both the VTP software applications, blank ballot information, as well as the [cast vote records](https://pages.nist.gov/ElectionGlossary/#cast-vote-record).  VTP accomplishes this by storing the individual precinct data in precinct *owned* repos that are configured as [git submodules](https://git-scm.com/book/en/v2/Git-Tools-Submodules) via the parent git repo that is effectively *administering the election*.  In all repos Git is configured to only use [SHA-265 commit digests](https://github.com/git/git/blob/master/Documentation/technical/hash-function-transition.txt).  In addition the Git hosting service is configured to require all commits to have valid  [GPG](https://docs.github.com/en/github/authenticating-to-github/managing-commit-signature-verification/about-commit-signature-verification) signatures, etc.

At rest, the git repositories are protected from tampering both via the nature of the SHA-256 Merkle Tree as well as the git hosting service protecting the git repositories at rest.  Since the repositories are publicly available, each voter can have their own complete copy as well and independently secure their clone as desired.  Note that VTP repositories contain both the VTP software apps source, such as those used to tally the ballots for the specific associated election as well as the cast vote records for that election.  All VTP software programs are written in Python as source code and include all testing and CI/CD pipeline infrastructure code as well such that every voter can inspect, test, and comment on all aspects of the VTP programs.

### 5b) Data-Remote-Update

Data-Remote-Update refers to that part of the attack surface in play when someone is either legitimately trying to update a remote VTP repo or when VTP is being independently attacked via false update attempts.

#### Prior to ballots being scanned

Regarding the git hosting service and using GitHub as an example (any sufficiently robust git hosting service can be used), the election is initially setup via a [GitHub Organization](https://docs.github.com/en/organizations/collaborating-with-groups-in-organizations/about-organizations) representing the actual real organization that is running the overall election.  The parent VTP repo for the election is forked from the latest official release of the VOTES open source project.  The organization is set up with the industry/military best practices regarding security.  For purposes of this description, will assume this is for the 2024 US election and that the election is being run by some thin federal agency.

The parent VTP repo is configured for the next level of the Geopolitical Geographical Overlay (GGO - note, NIST refers to a GGO as a [Geopolitical Unit](https://pages.nist.gov/ElectionGlossary/#geopolitical-unit)) that comprise the first GGO overlay of the physical geographical geopolitical locations on the territory over which the election is being held.  The parent VTP organizations works with official representatives of each of the GGO's to create and verify election officials as GitHub users with the proper security settings (GPG keys etc) and proper forks of the release VTP repos.
=======
## 5) The VoteTracker+ Attack Surface - a Decomposition into Five Domains

### 5a) Data-at-Rest

VoteTracker+ leverages [Git](https://git-scm.com/) as the [Merkle Tree](https://en.wikipedia.org/wiki/Merkle_tree) engine in which to store both the VTP software applications, blank ballot information, as well as the [cast vote records](https://pages.nist.gov/ElectionGlossary/#cast-vote-record).  VTP does this by storing the individual precinct data in precinct *owned* repos that are configured as [git submodules](https://git-scm.com/book/en/v2/Git-Tools-Submodules) via the parent git repo that is effectively *running the election*.  In all repos Git is configured to only use [SHA-265 commit digests](https://github.com/git/git/blob/master/Documentation/technical/hash-function-transition.txt).  In addition the Git hosting service is configured to require all commits to have valid  [GPG](https://docs.github.com/en/github/authenticating-to-github/managing-commit-signature-verification/about-commit-signature-verification) signatures, etc.

At rest, the git repositories are protected from tampering both via the nature of the SHA-256 Merkle Tree as well as the git hosting service protecting the git repositories at rest.  Since the repositories are publicly available, each voter can have their own complete copy as well and independently secure their clone as desired.  Note that VoteTracker+ repositories contain both the VTP programs, such as those used to tally the votes for the specific associated election as well as the cast vote records for that election.  All VTP programs are written in python as source code and include all testing and CI/CD pipeline infrastructure code as well such that every voter can inspect, test, and comment on all aspects of the VTP programs.

### 5b) Data-Remote-Update

Data-Remote-Update refers to that part of the attack surface in play when someone is either legitimately trying to update a remote VoteTracker+ repo or when VTP is being independently attacked via false update attempts.

#### Prior to ballots being scanned

Regarding the git hosting service and using GitHub as an example (any sufficiently robust git hosting service can be used), the election is initially setup via a [GitHub Organization](https://docs.github.com/en/organizations/collaborating-with-groups-in-organizations/about-organizations) representing the actual real organization that is running the overall election.  The parent VoteTracker+ repo for the election is forked from the latest official release of the VTP open source project.  The organization is set up with the industry/military best practices regarding security.  For purposes of this description, will assume this is for the 2024 US election and that the election is being run by some thin federal agency.

The parent VoteTracker+ repo is configured for the next level of the Geopolitical Geographical Overlay (GGO - note, NIST refers to a GGO as a [Geopolitical Unit](https://pages.nist.gov/ElectionGlossary/#geopolitical-unit)) that comprise the first GGO overlay of the physical geographical geopolitical locations on the territory over which the election is being held.  The parent VTP organizations works with official representatives of each of the GGO's to create and verify election officials as GitHub users with the proper security settings (GPG keys etc) and proper forks of the release VTP repos.
>>>>>>> e7642a01

Again using the 2024 US election as an example, if there is no such parent organization running the election at a federal level, then each state acts as an independent parent organization.  It is possible that some states will decide to share a single parent, facilitating the overall election process, while other state will opt out of such sharing while other state will not even be employing a VTP solution.

Regardless, the root election owning organization establishes the chain-of-trust with downstream repo owners.  From a [SDLC](https://en.wikipedia.org/wiki/Systems_development_life_cycle) point of view, prior to the start of ballot scanning, the various GGO's follow standard Git/GitHub best software agile development methods to update all the GGO VTP repos with the correct ballot races and questions as well as the GIS information.  The GIS information allows VTP to print address correct ballots.

<<<<<<< HEAD
There is a natural and automated CI pipeline that is followed prior to [pull requests](https://en.wikipedia.org/wiki/Distributed_version_control) being merged into the root VTP repo master branch, helping to validate changes even at this stage of the election.  Note that all submodules master branch updates also adhere to such a policy.
=======
There is a natural and automated CI pipeline that is followed prior to [pull requests](https://en.wikipedia.org/wiki/Distributed_version_control) being merged into the root VoteTracker+ repo master branch, helping to validate changes even at this stage of the election.  Note that all submodules master branch updates also adhere to such a policy.
>>>>>>> e7642a01

#### During Ballot Scanning and Cast Vote Record Creation

Once the election enters the phase of scanning ballots and creating cast vote records, in theory no additional non cast vote records changes are allowed by the controlling organization.  This would nominally be enforced at pull request time if not earlier in the [SDLC](https://en.wikipedia.org/wiki/Systems_development_life_cycle) process.

Regardless if any such changes are made, every change, included the authenticated author, will be seen by every voter when the VTP repos are downloaded.

<<<<<<< HEAD
During this phase of cast vote record creation, the live VTP repos are not publicly available.  Note that operationally the **real** VTP repos are highly armored with only limited and official access.  These repos are technically never publicly available.  What is publicly available are direct downstream mirrors of these.  Once scanning of the ballots begins, the mirrors are **NOT** updated until all the polls close.

However, the security of the previous section still applies.  In addition, all pull requests have an additional non internet based 2FA between the root organization and individual on-the-ground election official(s) for each distributed local VTP repo.  Nominally there is one local VTP repo per voting center such that any single or set of voting centers can go offline and still process local ballots.  When the centers come back on line and push cast vote records, the 2FA is executed at that time.

After all the polls close, any un-pushed cast vote records are continued to be pushed and other ballots such as mail-in, absentee, etc., are also continued to be scanned and pushed.

Independent of the continued scanning of yet-to-be scanned ballots, once all the polls close and the election is considered *closed* for any additional unqueued ballots, the mirrors of the real VTP repos can be updated so that the electorate can see how the election is unfolding in real time.  This real-time transparency allows the electorate to inspect their ballots as well as inspect the VTP voter rolls.
=======
During this phase of cast vote record creation, the live VoteTracker+ repos are not publicly available.  Note that operationally the **real** VTP repos are highly armored with only limited and official access.  These repos are technically never publicly available.  What is publicly available are direct downstream mirrors of these.  Once scanning of the ballots begins, the mirrors are **NOT** updated until all the polls close.

However, the security of the previous section still applies.  In addition, all pull requests have an additional non internet based 2FA between the root organization and individual on-the-ground election official(s) for each distributed local VoteTracker+ repo.  Nominally there is one local VTP repo per voting center such that any single or set of voting centers can go offline and still process local ballots.  When the centers come back on line and push cast vote records, the 2FA is executed at that time.

After all the polls close, any un-pushed cast vote records are continued to be pushed and other ballots such as mail-in, absentee, etc., are also continued to be scanned and pushed.

Independent of the continued scanning of yet-to-be scanned ballots, once all the polls close and the election is considered *closed* for any additional unqueued ballots, the mirrors of the real VoteTracker+ repos can be updated so that the electorate can see how the election is unfolding in real time.  This real-time transparency allows the electorate to inspect their ballots as well as inspect the VTP voter rolls.
>>>>>>> e7642a01

Note that in this manner, every member of the electorate is on equal footing with election officials.


#### Post Ballot Scanning and Cast Vote Record Creation

<<<<<<< HEAD
After all the polls close, the VTP repos for the election can be made publicly available.  Voters can continually update their clones as the queues of un-scanned, un-pushed cast vote records are pushed.  Each voter and each election official can tally the votes on their devices as well as inspecting the voter id repos.  The voter id repos are separate repos that solely contain the voter names and addresses and no other data.  This allows all voters to search for local and non local fraudulent voter names or addresses.

Note - it is not covered here, but when subsequent elections are held via VTP technology solution, depending on the state configuration of VTP it is possible for VTP to track a specific voter across addresses, greatly reducing the ability of an individual to vote in multiple times via different addresses.  Similar to risk limiting audits of the ballot counting/scanning process, risk limiting audits can be executed against voters with the same name but with different addresses within a single election but also across multiple elections.

Since the voter id registration process itself can be either erroneous or attacked, which is completely separate from VTP itself, it is quite possible that legal cases will be filed to throw out certain ballots or sets of ballots, perhaps at specific voting center.  Technically this can be done by selecting the physically ballots to be revoked and revoking the specific SHA-256 commits for the associated cast vote records.
=======
After all the polls close, the VoteTracker+ repos for the election can be made publicly available.  Voters can continually update their clones as the queues of un-scanned, un-pushed cast vote records are pushed.  Each voter and each election official can tally the votes on their devices as well as inspecting the voter id repos.  The voter id repos are separate repos that solely contain the voter names and addresses and no other data.  This allows all voters to search for local and non local fraudulent voter names or addresses.

Note - it is not covered here, but when subsequent elections are held via a VoteTracker+ technology solution, depending on the state configuration of VTP it is possible for VTP to track a specific voter across addresses, greatly reducing the ability of an individual to vote in multiple times via different addresses.  Similar to risk limiting audits of the ballot counting/scanning process, risk limiting audits can be executed against voters with the same name but with different addresses within a single election but also across multiple elections.

Since the voter id registration process itself can be either erroneous or attacked, which is completely separate from VoteTracker+ itself, it is quite possible that legal cases will be filed to throw out certain ballots or sets of ballots, perhaps at specific voting center.  Technically this can be done by selecting the physically ballots to be revoked and revoking the specific SHA-256 commits for the associated cast vote records.
>>>>>>> e7642a01

If fraudulent cast vote records are found, they can be revoked in a similar manner.

Note that since every cast vote records nominally has a voter behind it, a voter will know when their cast vote record is revoked.  This would theoretically enable a counter legal challenge to be brought if the voter so chose.

### 5c) Data-Remote-Motion

<<<<<<< HEAD
This section primarily covers security of when there is data in motion from one spot on the planet / internet to another, for example when a local voting center with its local VTP repo goes to push there repo to the election root VOTES server.

At the https layer, all election official connections will employ [mutual authentication](https://en.wikipedia.org/wiki/Mutual_authentication) ssl leveraging a root certificate authority chain created and managed by the root level parent GGO running the election.  Note - the CI pipeline testing of this operational part of VTP will include cert revocation - all end points in the operational footprint of a VTP election must be able to adequately and properly handle cert revocation and new/renew cert allocation.  The CI test plan includes this type of adversarial attack.

On top of this military/industrial grade https/ssl layer will reside the GitHub app level security model at the highest grade configuration and implementation.  For example, all commits will be GPG signed and during the cast vote record creation phase, all pull requests require out-of-band 2FA.

Regarding reading/cloning repositories from the VOTES Git service, there will be a mirror of the actual live repos to several different git service end-points.  This will allow the voters at large as well as election officials who only need to read/clone the VTP repos to access services built to handle the traffic (perhaps many millions of connections per second) as well as the adversarial assaults on large capacity servers without effecting the uploading of commits to the real root servers.  The real VTP upstream servers will be hardened in a manner consistent with limited read/write access and hidden to extent possible from the internet at large.

### 5d) Data-Local-Motion

Data in local motion refers to the security models and attack surfaces in play within a specific LAN where either cast vote records are being created/processed or prior to the start of an election when the various GGO's are configuring VTP and the blank ballots as well as testing VTP in various test scenarios.

Prior to when the first ballots are scanned, the various VTP repos are undergoing normal [SDLC](https://en.wikipedia.org/wiki/Systems_development_life_cycle) agile development methodologies.  As Git is a well understood [distributed version control](https://en.wikipedia.org/wiki/Distributed_version_control) system, standard Git based agile development practices will apply.  Basically, within a LAN, each developer is interacting with the live remote repos - there is no special LAN specific cryptographic protocols in play beyond the well understood military/industrial best practices.

Once a LAN at a voting center starts scanning / processing cast vote records, the LAN needs to be protected against run-time adversarial attacks at disrupting active voters.  This is no different then other non-VTP implementations.  Best practices should be used - wired connections if possible, WiFi encryption, etc.

Note that the local voting center can go offline at ballot scanning time without issues.  This is because each local VTP repo is self contained regarding the creation and management of cast vote records.  In a worse case scenario, the cast ballots can be rescanned into VTP from scratch in bulk at a later time.  In this scenario depending on the local election budget, the voter sheets can be redistributed to the voters by having voters revisit a secure election voting center and having VTP print another voter sheet with the old digests mapped to the new digests.  In this workflow the voter DOES NOT reveal their private offset nor does the private offset change - VTP will look up the old digests with a map to the new digests of the new cast vote records.  In this case the first compromised VTP repos is not made public.

### 5e) Data-Local-Update

Data-Local-Update refers to the security and attack surfaces in play when at a local voting center ballots are being scanned into VTP.  This is the time and place where new [GUIDs](https://en.wikipedia.org/wiki/Universally_unique_identifier) and SHA-256 Git digests are being generated.  The generation of both are completely local as the salt's for the GUIDs include the various private and public keys already shared between the local VTP submodule repo and the root parent VTP repo and git service.

At a high level, each ballot is separated into each [contest](https://pages.nist.gov/ElectionGlossary/#contest).  The voter's ballot will receive a different git commit for each contest.  The main purpose of this is to minimize the revelation of perhaps nefarious patterns to the multiple perhaps *uninteresting* contests on a ballot.  There is no way in VTP to re-assemble the individual ballot contests into the original single (paper) ballot with the sole exception being the private information returned to the voter - their specific row offset in their specific voter sheet.
=======
This section primarily covers security of when there is data in motion from one spot on the planet / internet to another, for example when a local voting center with its local VoteTracker+ repo goes to push there repo to the election root VTP server.

At the https layer, all election official connections will employ [mutual authentication](https://en.wikipedia.org/wiki/Mutual_authentication) ssl leveraging a root certificate authority chain created and managed by the root level parent GGO running the election.  Note - the CI pipeline testing of this operational part of VoteTracker+ will include cert revocation - all end points in the operational footprint of a VTP election must be able to adequately and properly handle cert revocation and new/renew cert allocation.  The CI test plan includes this type of adversarial attack.

On top of this military/industrial grade https/ssl layer will reside the GitHub app level security model at the highest grade configuration and implementation.  For example, all commits will be GPG signed and during the cast vote record creation phase, all pull requests require out-of-band 2FA.

Regarding reading/cloning repositories from the VoteTracker+ Git service, there will be a mirror of the actual live repos to several different git service end-points.  This will allow the voters at large as well as election officials who only need to read/clone the VTP repos to access services built to handle the traffic (perhaps many millions of connections per second) as well as the adversarial assaults on large capacity servers without effecting the uploading of commits to the real root servers.  The real VTP upstream servers will be hardened in a manner consistent with limited read/write access and hidden to extent possible from the internet at large.

### 5d) Data-Local-Motion

Data in local motion refers to the security models and attack surfaces in play within a specific LAN where either cast vote records are being created/processed or prior to the start of an election when the various GGO's are configuring VoteTracker+ and the blank ballots as well as testing VTP in various test scenarios.

Prior to when the first ballots are scanned, the various VoteTracker+ repos are undergoing normal [SDLC](https://en.wikipedia.org/wiki/Systems_development_life_cycle) agile development methodologies.  As Git is a well understood [distributed version control](https://en.wikipedia.org/wiki/Distributed_version_control) system, standard Git based agile development practices will apply.  Basically, within a LAN, each developer is interacting with the live remote repos - there is no special LAN specific cryptographic protocols in play beyond the well understood military/industrial best practices.

Once a LAN at a voting center starts scanning / processing cast vote records, the LAN needs to be protected against run-time adversarial attacks at disrupting active voters.  This is no different then other non-VoteTracker+ implementations.  Best practices should be used - wired connections if possible, WiFi encryption, etc.

Note that the local voting center can go offline at ballot scanning time without issues.  This is because each local VoteTracker+ repo is self contained regarding the creation and management of cast vote records.  In a worse case scenario, the cast ballots can be rescanned into VTP from scratch in bulk at a later time.  In this scenario depending on the local election budget, the voter sheets can be redistributed to the voters by having voters revisit a secure election voting center and having VTP print another voter sheet with the old digests mapped to the new digests.  In this workflow the voter DOES NOT reveal their private offset nor does the private offset change - VTP will look up the old digests with a map to the new digests of the new cast vote records.  In this case the first compromised VTP repos is not made public.

### 5e) Data-Local-Update

Data-Local-Update refers to the security and attack surfaces in play when at a local voting center ballots are being scanned into VoteTracker+.  This is the time and place where new [GUIDs](https://en.wikipedia.org/wiki/Universally_unique_identifier) and SHA-256 Git digests are being generated.  The generation of both are completely local as the salt's for the GUIDs include the various private and public keys already shared between the local VTP submodule repo and the root parent VTP repo and git service.

At a high level, each ballot is separated into each [contest](https://pages.nist.gov/ElectionGlossary/#contest).  The voter's ballot will receive a different git commit for each contest.  The main purpose of this is to minimize the revelation of perhaps nefarious patterns to the multiple perhaps *uninteresting* contests on a ballot.  There is no way in VoteTracker+ to re-assemble the individual ballot contests into the original single (paper) ballot with the sole exception being the private information returned to the voter - their specific row offset in their specific voter sheet.
>>>>>>> e7642a01

Once the voter has personally and privately blessed the cast vote record or decided to pass on that verification step entirely, the physical ballot is printed with a GUID that is both random and based on a unique local election repo private key as well as a root election private key passed from the root repo/organization to the local via a private key exchange.  An adversary will not be able to generate a valid GUID against the public election keys without these keys.

This ballot GUID is also added to the digital scan of the ballot by the ballot scanning device.  This simply associates the physical ballot with the actual digital scan, both of which are never made public.  This association aids audits and recounts by limiting the ability to alter either the physical or digital scans in isolation.  Election officials control the physical ballot while the contractual agreement between the election officials and the ballot scanning hardware supplies determines the ownership of the actual ballot scans.

Next a per contest GUID is generated and printed on the physical ballot and added to the JSON payload of the git commit for each contest.  The git commits are generated with an altered/zero'ed out date and time such that all dates and times are the same.  Each commit is in a different workspace and are not sequential in relationship.  The JSON payload does not contain the ballot GUID but only the specific contest GUID.

<<<<<<< HEAD
The last approximately 200 (TBD - this number may be smaller or larger post more cryptographic analysis) ballots are also still in their respective individual workspaces having not yet been locally pushed.  Thus, there are 200 x the number of ballot contest workspace-only commits that have yet to be pushed to the local VTP repo.
=======
The last approximately 200 (TBD - this number may be smaller or larger post more cryptographic analysis) ballots are also still in their respective individual workspaces having not yet been locally pushed.  Thus there are 200 x the number of ballot contest workspace-only commits that have yet to be pushed to the local VoteTracker+ repo.
>>>>>>> e7642a01

Next, the voter's VTP sheet is printed.  A random row is selected to be the voters specific ballot, and that row is filled with the voter's true git commits.  The other 99 rows are randomly selected from the 200 un-pushed workspaces and printed to fill the sheet.  Each ballot contest is randomly selected so that there is no association of ballot questions back to a single specific ballot.  Finally the sheet is printed and the voter's row is privately revealed on a small display to the voter.  The passing back of the voter's row on the sheet is done in private manner limiting the ability of the voter to prove to a third party that they voted in a specific manner.

Then a random set of per contest commits across a random set of the un-pushed workspaces are pushed via a merge to the local git repo, returning the number of un-pushed workspaces so-to-speak to 200.  In this manner as ballots are scanned and cast vote records are created, they are sequentially pushed the local remote randomly both in actual ballot order and in contest order.

After all the polls close, the last remaining 200 un-pushed cast voter records are pushed again in a random order.
<|MERGE_RESOLUTION|>--- conflicted
+++ resolved
@@ -1,4 +1,4 @@
-# An Informal Description of the Security Model of VoteTracker+
+# An Informal Description of the Security Model of VoteTrackerPlus
 
 ## 1) Terminology
 
@@ -6,7 +6,7 @@
 
 ## 2) What does this page cover?
 
-This page describes a high-level summary of the security model, [cryptographic protocols](https://en.wikipedia.org/wiki/Cryptographic_protocol), and [attack surfaces](https://en.wikipedia.org/wiki/Attack_surface) presented by VoteTracker+.  For ease of understanding, this information is divided five domains:
+This page describes a high-level summary of the security model, [cryptographic protocols](https://en.wikipedia.org/wiki/Cryptographic_protocol), and [attack surfaces](https://en.wikipedia.org/wiki/Attack_surface) presented by VTP.  For ease of understanding, this information is divided five domains:
 
 - Data-at-Rest domain
 - Data-Remote-Update domain
@@ -14,35 +14,20 @@
 - Data-Local-Motion domain
 - Data-Local-Update domain
 
-<<<<<<< HEAD
 These domains are overlapping, which is not considered a bad thing since failing to consider a security aspect is worse then considering it multiple times from different points of view.  For example, to update the VoteTracker+ (VTP) repositories hosted by a VTP service somewhere, both Data-Remote-Update and Data-Remote-Motion security concerns and attack surfaces need to be considered.
 
 ## 3) What does this page not cover?
 
 Lots.  This page is a selective slice of the VTP workflows from a security and cryptographic point of view, covering the general high level security models, cryptographic protocols, and attack surfaces.  Other pages describe the various technologies, workflow descriptions, and User eXperiences that comprise VTP.
-=======
-These domains are overlapping, which is not considered a bad thing since failing to consider a security aspect is worse then considering it multiple times from different points of view.  For example, to update the VoteTracker+ repositories hosted by a VTP service somewhere, both Data-Remote-Update and Data-Remote-Motion security concerns and attack surfaces need to be considered.
 
-## 3) What does this page not cover?
+## 4) VTP is not introducing a new cryptographic protocol
 
-Lots.  This page is a selective slice of the VoteTracker+ workflows from a security and cryptographic point of view, covering the general high level security models, cryptographic protocols, and attack surfaces.  Other pages describe the various technologies, workflow descriptions, and User eXperiences that comprise VTP.
->>>>>>> e7642a01
-
-## 4) VoteTracker+ is not introducing a new cryptographic protocol
-
-<<<<<<< HEAD
 VTP is not introducing a new cryptographic protocol, such as for example [ElectionGuard](https://www.electionguard.vote/) introducing homomorphic encryption.  New cryptographic protocols need not to be designed, vetted, and built.  VTP leverages already in-play and existing cryptographic protocols for all five security domains.  On the other hand VTP does add at the VTP application level, which is on top of third-party applications that are built on already vetted cryptographic protocols such as [PKI](https://en.wikipedia.org/wiki/Public_key_infrastructure) and [PGP](https://en.wikipedia.org/wiki/Pretty_Good_Privacy), additional security features such as [2FA](https://en.wikipedia.org/wiki/Multi-factor_authentication) as a way to increase tamper-resistance and to add greater resistance to accidental corruption and adversarial attacks.
 
 However, one aspect of VTP is that an 8"x11" sheet of standard printer paper is printed with 100 (TBD) rows of [cast vote record](https://pages.nist.gov/ElectionGlossary/#cast-vote-record) [SHA-256](https://en.wikipedia.org/wiki/SHA-2) digests of which 99 are randomly selected from random ballots.  VTP also records the cast vote records into the Git based [Merkle Tree](https://en.wikipedia.org/wiki/Merkle_tree) in random order.  Both instances of this randomization neet to be cryptographically vetted.
-=======
-VoteTracker+ is not introducing a new cryptographic protocol, such as for example when  [ElectionGuard](https://www.electionguard.vote/) introduces homomorphic encryption.  New cryptographic protocols need to designed, vetted, and built.  VTP leverages already in-play and existing cryptographic protocols for all five security domains.  On the other hand VTP does add at the VTP application level, which is on top of third-party applications that are built on already vetted cryptographic protocols such as [PKI](https://en.wikipedia.org/wiki/Public_key_infrastructure) and [PGP](https://en.wikipedia.org/wiki/Pretty_Good_Privacy), additional security features such as [2FA](https://en.wikipedia.org/wiki/Multi-factor_authentication) as a way to increase tamper-resistance and to add greater resistance to accidental corruption and adversarial attacks.
-
-However, one aspect of VoteTracker+ is that a 8"x11" sheet of standard printer paper is printed with 100 (TBD) rows of [cast vote record](https://pages.nist.gov/ElectionGlossary/#cast-vote-record) [SHA-256](https://en.wikipedia.org/wiki/SHA-2) digests of which 99 are randomly selected from random ballots.  VTP also records the cast vote records into the Git based [Merkle Tree](https://en.wikipedia.org/wiki/Merkle_tree) in random order.  Both instances of this randomization neet to be cryptographical vetted.
->>>>>>> e7642a01
 
 Note that there are no private keys associate with the public keys printed on the ballot acknowledgement nor contained throughout the VTP ballot and voter_ID repositories.  The only private keys contained or active in a VTP election are those public and private keys employed to set TLS connections and PGP and additional 2FA channels.  There are also private keys used to create and manage the CA chain used to administer an election as well as those to manage and operate the GitHub VTP servers, etc.
 
-<<<<<<< HEAD
 ## 5) The VTP Attack Surface - a Decomposition into Five Domains
 
 ### 5a) Data-at-Rest
@@ -57,38 +42,15 @@
 
 #### Prior to ballots being scanned
 
-Regarding the git hosting service and using GitHub as an example (any sufficiently robust git hosting service can be used), the election is initially setup via a [GitHub Organization](https://docs.github.com/en/organizations/collaborating-with-groups-in-organizations/about-organizations) representing the actual real organization that is running the overall election.  The parent VTP repo for the election is forked from the latest official release of the VOTES open source project.  The organization is set up with the industry/military best practices regarding security.  For purposes of this description, will assume this is for the 2024 US election and that the election is being run by some thin federal agency.
+Regarding the git hosting service and using GitHub as an example (any sufficiently robust git hosting service can be used), the election is initially setup via a [GitHub Organization](https://docs.github.com/en/organizations/collaborating-with-groups-in-organizations/about-organizations) representing the actual real organization that is running the overall election.  The parent VTP repo for the election is forked from the latest official release of the VTP open source project.  The organization is set up with the industry/military best practices regarding security.  For purposes of this description, will assume this is for the 2024 US election and that the election is being run by some thin federal agency.
 
 The parent VTP repo is configured for the next level of the Geopolitical Geographical Overlay (GGO - note, NIST refers to a GGO as a [Geopolitical Unit](https://pages.nist.gov/ElectionGlossary/#geopolitical-unit)) that comprise the first GGO overlay of the physical geographical geopolitical locations on the territory over which the election is being held.  The parent VTP organizations works with official representatives of each of the GGO's to create and verify election officials as GitHub users with the proper security settings (GPG keys etc) and proper forks of the release VTP repos.
-=======
-## 5) The VoteTracker+ Attack Surface - a Decomposition into Five Domains
-
-### 5a) Data-at-Rest
-
-VoteTracker+ leverages [Git](https://git-scm.com/) as the [Merkle Tree](https://en.wikipedia.org/wiki/Merkle_tree) engine in which to store both the VTP software applications, blank ballot information, as well as the [cast vote records](https://pages.nist.gov/ElectionGlossary/#cast-vote-record).  VTP does this by storing the individual precinct data in precinct *owned* repos that are configured as [git submodules](https://git-scm.com/book/en/v2/Git-Tools-Submodules) via the parent git repo that is effectively *running the election*.  In all repos Git is configured to only use [SHA-265 commit digests](https://github.com/git/git/blob/master/Documentation/technical/hash-function-transition.txt).  In addition the Git hosting service is configured to require all commits to have valid  [GPG](https://docs.github.com/en/github/authenticating-to-github/managing-commit-signature-verification/about-commit-signature-verification) signatures, etc.
-
-At rest, the git repositories are protected from tampering both via the nature of the SHA-256 Merkle Tree as well as the git hosting service protecting the git repositories at rest.  Since the repositories are publicly available, each voter can have their own complete copy as well and independently secure their clone as desired.  Note that VoteTracker+ repositories contain both the VTP programs, such as those used to tally the votes for the specific associated election as well as the cast vote records for that election.  All VTP programs are written in python as source code and include all testing and CI/CD pipeline infrastructure code as well such that every voter can inspect, test, and comment on all aspects of the VTP programs.
-
-### 5b) Data-Remote-Update
-
-Data-Remote-Update refers to that part of the attack surface in play when someone is either legitimately trying to update a remote VoteTracker+ repo or when VTP is being independently attacked via false update attempts.
-
-#### Prior to ballots being scanned
-
-Regarding the git hosting service and using GitHub as an example (any sufficiently robust git hosting service can be used), the election is initially setup via a [GitHub Organization](https://docs.github.com/en/organizations/collaborating-with-groups-in-organizations/about-organizations) representing the actual real organization that is running the overall election.  The parent VoteTracker+ repo for the election is forked from the latest official release of the VTP open source project.  The organization is set up with the industry/military best practices regarding security.  For purposes of this description, will assume this is for the 2024 US election and that the election is being run by some thin federal agency.
-
-The parent VoteTracker+ repo is configured for the next level of the Geopolitical Geographical Overlay (GGO - note, NIST refers to a GGO as a [Geopolitical Unit](https://pages.nist.gov/ElectionGlossary/#geopolitical-unit)) that comprise the first GGO overlay of the physical geographical geopolitical locations on the territory over which the election is being held.  The parent VTP organizations works with official representatives of each of the GGO's to create and verify election officials as GitHub users with the proper security settings (GPG keys etc) and proper forks of the release VTP repos.
->>>>>>> e7642a01
 
 Again using the 2024 US election as an example, if there is no such parent organization running the election at a federal level, then each state acts as an independent parent organization.  It is possible that some states will decide to share a single parent, facilitating the overall election process, while other state will opt out of such sharing while other state will not even be employing a VTP solution.
 
 Regardless, the root election owning organization establishes the chain-of-trust with downstream repo owners.  From a [SDLC](https://en.wikipedia.org/wiki/Systems_development_life_cycle) point of view, prior to the start of ballot scanning, the various GGO's follow standard Git/GitHub best software agile development methods to update all the GGO VTP repos with the correct ballot races and questions as well as the GIS information.  The GIS information allows VTP to print address correct ballots.
 
-<<<<<<< HEAD
 There is a natural and automated CI pipeline that is followed prior to [pull requests](https://en.wikipedia.org/wiki/Distributed_version_control) being merged into the root VTP repo master branch, helping to validate changes even at this stage of the election.  Note that all submodules master branch updates also adhere to such a policy.
-=======
-There is a natural and automated CI pipeline that is followed prior to [pull requests](https://en.wikipedia.org/wiki/Distributed_version_control) being merged into the root VoteTracker+ repo master branch, helping to validate changes even at this stage of the election.  Note that all submodules master branch updates also adhere to such a policy.
->>>>>>> e7642a01
 
 #### During Ballot Scanning and Cast Vote Record Creation
 
@@ -96,7 +58,6 @@
 
 Regardless if any such changes are made, every change, included the authenticated author, will be seen by every voter when the VTP repos are downloaded.
 
-<<<<<<< HEAD
 During this phase of cast vote record creation, the live VTP repos are not publicly available.  Note that operationally the **real** VTP repos are highly armored with only limited and official access.  These repos are technically never publicly available.  What is publicly available are direct downstream mirrors of these.  Once scanning of the ballots begins, the mirrors are **NOT** updated until all the polls close.
 
 However, the security of the previous section still applies.  In addition, all pull requests have an additional non internet based 2FA between the root organization and individual on-the-ground election official(s) for each distributed local VTP repo.  Nominally there is one local VTP repo per voting center such that any single or set of voting centers can go offline and still process local ballots.  When the centers come back on line and push cast vote records, the 2FA is executed at that time.
@@ -104,34 +65,17 @@
 After all the polls close, any un-pushed cast vote records are continued to be pushed and other ballots such as mail-in, absentee, etc., are also continued to be scanned and pushed.
 
 Independent of the continued scanning of yet-to-be scanned ballots, once all the polls close and the election is considered *closed* for any additional unqueued ballots, the mirrors of the real VTP repos can be updated so that the electorate can see how the election is unfolding in real time.  This real-time transparency allows the electorate to inspect their ballots as well as inspect the VTP voter rolls.
-=======
-During this phase of cast vote record creation, the live VoteTracker+ repos are not publicly available.  Note that operationally the **real** VTP repos are highly armored with only limited and official access.  These repos are technically never publicly available.  What is publicly available are direct downstream mirrors of these.  Once scanning of the ballots begins, the mirrors are **NOT** updated until all the polls close.
-
-However, the security of the previous section still applies.  In addition, all pull requests have an additional non internet based 2FA between the root organization and individual on-the-ground election official(s) for each distributed local VoteTracker+ repo.  Nominally there is one local VTP repo per voting center such that any single or set of voting centers can go offline and still process local ballots.  When the centers come back on line and push cast vote records, the 2FA is executed at that time.
-
-After all the polls close, any un-pushed cast vote records are continued to be pushed and other ballots such as mail-in, absentee, etc., are also continued to be scanned and pushed.
-
-Independent of the continued scanning of yet-to-be scanned ballots, once all the polls close and the election is considered *closed* for any additional unqueued ballots, the mirrors of the real VoteTracker+ repos can be updated so that the electorate can see how the election is unfolding in real time.  This real-time transparency allows the electorate to inspect their ballots as well as inspect the VTP voter rolls.
->>>>>>> e7642a01
 
 Note that in this manner, every member of the electorate is on equal footing with election officials.
 
 
 #### Post Ballot Scanning and Cast Vote Record Creation
 
-<<<<<<< HEAD
 After all the polls close, the VTP repos for the election can be made publicly available.  Voters can continually update their clones as the queues of un-scanned, un-pushed cast vote records are pushed.  Each voter and each election official can tally the votes on their devices as well as inspecting the voter id repos.  The voter id repos are separate repos that solely contain the voter names and addresses and no other data.  This allows all voters to search for local and non local fraudulent voter names or addresses.
 
 Note - it is not covered here, but when subsequent elections are held via VTP technology solution, depending on the state configuration of VTP it is possible for VTP to track a specific voter across addresses, greatly reducing the ability of an individual to vote in multiple times via different addresses.  Similar to risk limiting audits of the ballot counting/scanning process, risk limiting audits can be executed against voters with the same name but with different addresses within a single election but also across multiple elections.
 
 Since the voter id registration process itself can be either erroneous or attacked, which is completely separate from VTP itself, it is quite possible that legal cases will be filed to throw out certain ballots or sets of ballots, perhaps at specific voting center.  Technically this can be done by selecting the physically ballots to be revoked and revoking the specific SHA-256 commits for the associated cast vote records.
-=======
-After all the polls close, the VoteTracker+ repos for the election can be made publicly available.  Voters can continually update their clones as the queues of un-scanned, un-pushed cast vote records are pushed.  Each voter and each election official can tally the votes on their devices as well as inspecting the voter id repos.  The voter id repos are separate repos that solely contain the voter names and addresses and no other data.  This allows all voters to search for local and non local fraudulent voter names or addresses.
-
-Note - it is not covered here, but when subsequent elections are held via a VoteTracker+ technology solution, depending on the state configuration of VTP it is possible for VTP to track a specific voter across addresses, greatly reducing the ability of an individual to vote in multiple times via different addresses.  Similar to risk limiting audits of the ballot counting/scanning process, risk limiting audits can be executed against voters with the same name but with different addresses within a single election but also across multiple elections.
-
-Since the voter id registration process itself can be either erroneous or attacked, which is completely separate from VoteTracker+ itself, it is quite possible that legal cases will be filed to throw out certain ballots or sets of ballots, perhaps at specific voting center.  Technically this can be done by selecting the physically ballots to be revoked and revoking the specific SHA-256 commits for the associated cast vote records.
->>>>>>> e7642a01
 
 If fraudulent cast vote records are found, they can be revoked in a similar manner.
 
@@ -139,14 +83,13 @@
 
 ### 5c) Data-Remote-Motion
 
-<<<<<<< HEAD
-This section primarily covers security of when there is data in motion from one spot on the planet / internet to another, for example when a local voting center with its local VTP repo goes to push there repo to the election root VOTES server.
+This section primarily covers security of when there is data in motion from one spot on the planet / internet to another, for example when a local voting center with its local VTP repo goes to push there repo to the election root VTP server.
 
 At the https layer, all election official connections will employ [mutual authentication](https://en.wikipedia.org/wiki/Mutual_authentication) ssl leveraging a root certificate authority chain created and managed by the root level parent GGO running the election.  Note - the CI pipeline testing of this operational part of VTP will include cert revocation - all end points in the operational footprint of a VTP election must be able to adequately and properly handle cert revocation and new/renew cert allocation.  The CI test plan includes this type of adversarial attack.
 
 On top of this military/industrial grade https/ssl layer will reside the GitHub app level security model at the highest grade configuration and implementation.  For example, all commits will be GPG signed and during the cast vote record creation phase, all pull requests require out-of-band 2FA.
 
-Regarding reading/cloning repositories from the VOTES Git service, there will be a mirror of the actual live repos to several different git service end-points.  This will allow the voters at large as well as election officials who only need to read/clone the VTP repos to access services built to handle the traffic (perhaps many millions of connections per second) as well as the adversarial assaults on large capacity servers without effecting the uploading of commits to the real root servers.  The real VTP upstream servers will be hardened in a manner consistent with limited read/write access and hidden to extent possible from the internet at large.
+Regarding reading/cloning repositories from the VTP Git service, there will be a mirror of the actual live repos to several different git service end-points.  This will allow the voters at large as well as election officials who only need to read/clone the VTP repos to access services built to handle the traffic (perhaps many millions of connections per second) as well as the adversarial assaults on large capacity servers without effecting the uploading of commits to the real root servers.  The real VTP upstream servers will be hardened in a manner consistent with limited read/write access and hidden to extent possible from the internet at large.
 
 ### 5d) Data-Local-Motion
 
@@ -163,31 +106,6 @@
 Data-Local-Update refers to the security and attack surfaces in play when at a local voting center ballots are being scanned into VTP.  This is the time and place where new [GUIDs](https://en.wikipedia.org/wiki/Universally_unique_identifier) and SHA-256 Git digests are being generated.  The generation of both are completely local as the salt's for the GUIDs include the various private and public keys already shared between the local VTP submodule repo and the root parent VTP repo and git service.
 
 At a high level, each ballot is separated into each [contest](https://pages.nist.gov/ElectionGlossary/#contest).  The voter's ballot will receive a different git commit for each contest.  The main purpose of this is to minimize the revelation of perhaps nefarious patterns to the multiple perhaps *uninteresting* contests on a ballot.  There is no way in VTP to re-assemble the individual ballot contests into the original single (paper) ballot with the sole exception being the private information returned to the voter - their specific row offset in their specific voter sheet.
-=======
-This section primarily covers security of when there is data in motion from one spot on the planet / internet to another, for example when a local voting center with its local VoteTracker+ repo goes to push there repo to the election root VTP server.
-
-At the https layer, all election official connections will employ [mutual authentication](https://en.wikipedia.org/wiki/Mutual_authentication) ssl leveraging a root certificate authority chain created and managed by the root level parent GGO running the election.  Note - the CI pipeline testing of this operational part of VoteTracker+ will include cert revocation - all end points in the operational footprint of a VTP election must be able to adequately and properly handle cert revocation and new/renew cert allocation.  The CI test plan includes this type of adversarial attack.
-
-On top of this military/industrial grade https/ssl layer will reside the GitHub app level security model at the highest grade configuration and implementation.  For example, all commits will be GPG signed and during the cast vote record creation phase, all pull requests require out-of-band 2FA.
-
-Regarding reading/cloning repositories from the VoteTracker+ Git service, there will be a mirror of the actual live repos to several different git service end-points.  This will allow the voters at large as well as election officials who only need to read/clone the VTP repos to access services built to handle the traffic (perhaps many millions of connections per second) as well as the adversarial assaults on large capacity servers without effecting the uploading of commits to the real root servers.  The real VTP upstream servers will be hardened in a manner consistent with limited read/write access and hidden to extent possible from the internet at large.
-
-### 5d) Data-Local-Motion
-
-Data in local motion refers to the security models and attack surfaces in play within a specific LAN where either cast vote records are being created/processed or prior to the start of an election when the various GGO's are configuring VoteTracker+ and the blank ballots as well as testing VTP in various test scenarios.
-
-Prior to when the first ballots are scanned, the various VoteTracker+ repos are undergoing normal [SDLC](https://en.wikipedia.org/wiki/Systems_development_life_cycle) agile development methodologies.  As Git is a well understood [distributed version control](https://en.wikipedia.org/wiki/Distributed_version_control) system, standard Git based agile development practices will apply.  Basically, within a LAN, each developer is interacting with the live remote repos - there is no special LAN specific cryptographic protocols in play beyond the well understood military/industrial best practices.
-
-Once a LAN at a voting center starts scanning / processing cast vote records, the LAN needs to be protected against run-time adversarial attacks at disrupting active voters.  This is no different then other non-VoteTracker+ implementations.  Best practices should be used - wired connections if possible, WiFi encryption, etc.
-
-Note that the local voting center can go offline at ballot scanning time without issues.  This is because each local VoteTracker+ repo is self contained regarding the creation and management of cast vote records.  In a worse case scenario, the cast ballots can be rescanned into VTP from scratch in bulk at a later time.  In this scenario depending on the local election budget, the voter sheets can be redistributed to the voters by having voters revisit a secure election voting center and having VTP print another voter sheet with the old digests mapped to the new digests.  In this workflow the voter DOES NOT reveal their private offset nor does the private offset change - VTP will look up the old digests with a map to the new digests of the new cast vote records.  In this case the first compromised VTP repos is not made public.
-
-### 5e) Data-Local-Update
-
-Data-Local-Update refers to the security and attack surfaces in play when at a local voting center ballots are being scanned into VoteTracker+.  This is the time and place where new [GUIDs](https://en.wikipedia.org/wiki/Universally_unique_identifier) and SHA-256 Git digests are being generated.  The generation of both are completely local as the salt's for the GUIDs include the various private and public keys already shared between the local VTP submodule repo and the root parent VTP repo and git service.
-
-At a high level, each ballot is separated into each [contest](https://pages.nist.gov/ElectionGlossary/#contest).  The voter's ballot will receive a different git commit for each contest.  The main purpose of this is to minimize the revelation of perhaps nefarious patterns to the multiple perhaps *uninteresting* contests on a ballot.  There is no way in VoteTracker+ to re-assemble the individual ballot contests into the original single (paper) ballot with the sole exception being the private information returned to the voter - their specific row offset in their specific voter sheet.
->>>>>>> e7642a01
 
 Once the voter has personally and privately blessed the cast vote record or decided to pass on that verification step entirely, the physical ballot is printed with a GUID that is both random and based on a unique local election repo private key as well as a root election private key passed from the root repo/organization to the local via a private key exchange.  An adversary will not be able to generate a valid GUID against the public election keys without these keys.
 
@@ -195,11 +113,7 @@
 
 Next a per contest GUID is generated and printed on the physical ballot and added to the JSON payload of the git commit for each contest.  The git commits are generated with an altered/zero'ed out date and time such that all dates and times are the same.  Each commit is in a different workspace and are not sequential in relationship.  The JSON payload does not contain the ballot GUID but only the specific contest GUID.
 
-<<<<<<< HEAD
 The last approximately 200 (TBD - this number may be smaller or larger post more cryptographic analysis) ballots are also still in their respective individual workspaces having not yet been locally pushed.  Thus, there are 200 x the number of ballot contest workspace-only commits that have yet to be pushed to the local VTP repo.
-=======
-The last approximately 200 (TBD - this number may be smaller or larger post more cryptographic analysis) ballots are also still in their respective individual workspaces having not yet been locally pushed.  Thus there are 200 x the number of ballot contest workspace-only commits that have yet to be pushed to the local VoteTracker+ repo.
->>>>>>> e7642a01
 
 Next, the voter's VTP sheet is printed.  A random row is selected to be the voters specific ballot, and that row is filled with the voter's true git commits.  The other 99 rows are randomly selected from the 200 un-pushed workspaces and printed to fill the sheet.  Each ballot contest is randomly selected so that there is no association of ballot questions back to a single specific ballot.  Finally the sheet is printed and the voter's row is privately revealed on a small display to the voter.  The passing back of the voter's row on the sheet is done in private manner limiting the ability of the voter to prove to a third party that they voted in a specific manner.
 
